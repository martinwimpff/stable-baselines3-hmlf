--- conflicted
+++ resolved
@@ -9,27 +9,13 @@
 import pytest
 import torch as th
 
-<<<<<<< HEAD
-from stable_baselines3 import A2C, DQN, PPO, SAC, TD3
-=======
 from stable_baselines3 import A2C, DDPG, DQN, PPO, SAC, TD3
->>>>>>> 23afedb2
 from stable_baselines3.common.base_class import BaseAlgorithm
 from stable_baselines3.common.identity_env import FakeImageEnv, IdentityEnv, IdentityEnvBox
 from stable_baselines3.common.save_util import load_from_pkl, open_path, save_to_pkl
 from stable_baselines3.common.vec_env import DummyVecEnv
 
-<<<<<<< HEAD
-MODEL_LIST = [
-    PPO,
-    A2C,
-    TD3,
-    SAC,
-    DQN,
-]
-=======
 MODEL_LIST = [PPO, A2C, TD3, SAC, DQN, DDPG]
->>>>>>> 23afedb2
 
 
 def select_env(model_class: BaseAlgorithm) -> gym.Env:
